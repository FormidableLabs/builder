--- conflicted
+++ resolved
@@ -8,13 +8,6 @@
 var log = require("./log");
 var Tracker = require("./utils/tracker");
 
-<<<<<<< HEAD
-// Helper for command strings for logging.
-var cmdStr = function (cmd, opts) {
-  return "Command: " + chalk.gray(cmd) +
-    (opts.taskEnv ? ", Environment: " + chalk.magenta(JSON.stringify(opts.taskEnv)) : "");
-};
-=======
 // One limitation of `exec()` is that it unconditionally buffers stdout/stderr
 // input (whether piped, listened, or whatever) leading to a `maxBuffer` bug:
 // https://github.com/FormidableLabs/builder/issues/62
@@ -28,7 +21,12 @@
 // `spawn` instead of `exec`.
 // https://github.com/FormidableLabs/builder/issues/20
 var MAX_BUFFER = 32 * 1024 * 1024;
->>>>>>> 0a081ec3
+
+// Helper for command strings for logging.
+var cmdStr = function (cmd, opts) {
+  return "Command: " + chalk.gray(cmd) +
+    (opts.taskEnv ? ", Environment: " + chalk.magenta(JSON.stringify(opts.taskEnv)) : "");
+};
 
 /**
  * Run a single task.
